/*
Copyright 2020 the Velero contributors.

Licensed under the Apache License, Version 2.0 (the "License");
you may not use this file except in compliance with the License.
You may obtain a copy of the License at

    http://www.apache.org/licenses/LICENSE-2.0

Unless required by applicable law or agreed to in writing, software
distributed under the License is distributed on an "AS IS" BASIS,
WITHOUT WARRANTIES OR CONDITIONS OF ANY KIND, either express or implied.
See the License for the specific language governing permissions and
limitations under the License.
*/

package backup

import (
	snapshotv1api "github.com/kubernetes-csi/external-snapshotter/client/v4/apis/volumesnapshot/v1"
	"github.com/pkg/errors"
	"github.com/sirupsen/logrus"
	"k8s.io/apimachinery/pkg/apis/meta/v1/unstructured"

<<<<<<< HEAD
	snapshotv1beta1api "github.com/kubernetes-csi/external-snapshotter/client/v4/apis/volumesnapshot/v1beta1"
	corev1 "k8s.io/api/core/v1"
=======
>>>>>>> bec108a7
	"k8s.io/apimachinery/pkg/runtime"
	"k8s.io/apimachinery/pkg/runtime/schema"

	"github.com/vmware-tanzu/velero-plugin-for-csi/internal/util"
	velerov1api "github.com/vmware-tanzu/velero/pkg/apis/velero/v1"
	"github.com/vmware-tanzu/velero/pkg/plugin/velero"
)

// VolumeSnapshotContentBackupItemAction is a backup item action plugin to backup
// CSI VolumeSnapshotcontent objects using Velero
type VolumeSnapshotContentBackupItemAction struct {
	Log logrus.FieldLogger
}

// AppliesTo returns information indicating that the VolumeSnapshotContentBackupItemAction action should be invoked to backup volumesnapshotcontents.
func (p *VolumeSnapshotContentBackupItemAction) AppliesTo() (velero.ResourceSelector, error) {
	p.Log.Debug("VolumeSnapshotBackupItemAction AppliesTo")

	return velero.ResourceSelector{
		IncludedResources: []string{"volumesnapshotcontent.snapshot.storage.k8s.io"},
	}, nil
}

// Execute returns the unmodified volumesnapshotcontent object along with the snapshot deletion secret, if any, from its annotation
// as additional items to backup.
func (p *VolumeSnapshotContentBackupItemAction) Execute(item runtime.Unstructured, backup *velerov1api.Backup) (runtime.Unstructured, []velero.ResourceIdentifier, error) {
	p.Log.Infof("Executing VolumeSnapshotContentBackupItemAction")

	var snapCont snapshotv1api.VolumeSnapshotContent
	if err := runtime.DefaultUnstructuredConverter.FromUnstructured(item.UnstructuredContent(), &snapCont); err != nil {
		return nil, nil, errors.WithStack(err)
	}

	additionalItems := []velero.ResourceIdentifier{}

	// we should backup the snapshot deletion secrets that may be referenced in the volumesnapshotcontent's annotation
	if util.IsVolumeSnapshotContentHasDeleteSecret(&snapCont) {
		// TODO: add GroupResource for secret into kuberesource
		additionalItems = append(additionalItems, velero.ResourceIdentifier{
			GroupResource: schema.GroupResource{Group: "", Resource: "secrets"},
			Name:          snapCont.Annotations[util.PrefixedSnapshotterSecretNameKey],
			Namespace:     snapCont.Annotations[util.PrefixedSnapshotterSecretNamespaceKey],
		})
	}

	// Currently the volumecontentsnapshot in the backup tarball will not be used for creating the resource
	// But for consistency it will make the modification
	// TODO: call the function in module github.com/vmware-tanzu/velero once it is tagged
	if snapCont.Status != nil && snapCont.Status.SnapshotHandle != nil && len(*snapCont.Status.SnapshotHandle) > 0 {
		v := *snapCont.Status.SnapshotHandle
		snapCont.Spec.Source = snapshotv1beta1api.VolumeSnapshotContentSource{
			SnapshotHandle: &v,
		}
	}
	snapCont.Spec.VolumeSnapshotRef = corev1.ObjectReference{}
	p.Log.Infof("Reset VolumeSnapshotRef for volumesnapshotcontent %s", snapCont.Name)
	m, err := runtime.DefaultUnstructuredConverter.ToUnstructured(&snapCont)
	if err != nil {
		return nil, nil, errors.Wrapf(err, "error converting volumesnapshotcontent %s to unstructured", snapCont.Name)
	}
	p.Log.Infof("Returning from VolumeSnapshotContentBackupItemAction with %d additionalItems to backup", len(additionalItems))
	item = &unstructured.Unstructured{Object: m}

	return item, additionalItems, nil
}<|MERGE_RESOLUTION|>--- conflicted
+++ resolved
@@ -22,11 +22,7 @@
 	"github.com/sirupsen/logrus"
 	"k8s.io/apimachinery/pkg/apis/meta/v1/unstructured"
 
-<<<<<<< HEAD
-	snapshotv1beta1api "github.com/kubernetes-csi/external-snapshotter/client/v4/apis/volumesnapshot/v1beta1"
 	corev1 "k8s.io/api/core/v1"
-=======
->>>>>>> bec108a7
 	"k8s.io/apimachinery/pkg/runtime"
 	"k8s.io/apimachinery/pkg/runtime/schema"
 
@@ -72,12 +68,12 @@
 		})
 	}
 
-	// Currently the volumecontentsnapshot in the backup tarball will not be used for creating the resource
+	// Currently the volumesnapshotcontent in the backup tarball will not be used for creating the resource
 	// But for consistency it will make the modification
 	// TODO: call the function in module github.com/vmware-tanzu/velero once it is tagged
 	if snapCont.Status != nil && snapCont.Status.SnapshotHandle != nil && len(*snapCont.Status.SnapshotHandle) > 0 {
 		v := *snapCont.Status.SnapshotHandle
-		snapCont.Spec.Source = snapshotv1beta1api.VolumeSnapshotContentSource{
+		snapCont.Spec.Source = snapshotv1api.VolumeSnapshotContentSource{
 			SnapshotHandle: &v,
 		}
 	}
